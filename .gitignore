*.sw*
node_modules/
<<<<<<< HEAD
coverage
.nyc_output
=======
.idea
>>>>>>> 835374c2
<|MERGE_RESOLUTION|>--- conflicted
+++ resolved
@@ -1,8 +1,4 @@
 *.sw*
 node_modules/
-<<<<<<< HEAD
-coverage
 .nyc_output
-=======
-.idea
->>>>>>> 835374c2
+.idea